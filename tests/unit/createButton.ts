import * as registerSuite from 'intern!object';
import * as assert from 'intern/chai!assert';
import createButton, { ButtonState } from '../../src/createButton';
import { hasConfigurableName } from '../support/util';

registerSuite({
	name: 'createButton',
	construction() {
		const button = createButton({
			state: {
				id: 'foo',
				label: 'bar',
				name: 'baz'
			}
		});
		assert.strictEqual(button.state.id, 'foo');
		assert.strictEqual(button.state.label, 'bar');
		assert.strictEqual(button.state.name, 'baz');
	},
	render() {
		const button = createButton({
			state: {
				id: 'foo',
				label: 'bar',
				name: 'baz'
			}
		});
		const vnode = button.render();
		assert.strictEqual(vnode.vnodeSelector, 'button');
		assert.strictEqual(vnode.text, 'bar');
		assert.strictEqual(vnode.properties['data-widget-id'], 'foo');
		assert.strictEqual(vnode.properties.name, 'baz');
		assert.strictEqual(vnode.properties.type, 'button');
		assert.isUndefined(vnode.children);
	},
	disable() {
		const button = createButton({
			state: <ButtonState> {
				id: 'foo',
				label: 'bar',
				name: 'baz'
			}
		});
		let vnode = button.render();
<<<<<<< HEAD
		assert.isUndefined(vnode.properties.disabled);
=======
		assert.isFalse(vnode.properties['disabled']);
>>>>>>> 472791bf
		button.setState({
			disabled: true
		});
		vnode = button.render();
<<<<<<< HEAD
		assert.isTrue(vnode.properties.disabled);
	},
	'toString()'(this: any) {
		if (!hasConfigurableName()) {
			this.skip('Environment does not allow renaming of functions');
		}
		const button = createButton();
		assert.strictEqual((<any> button).toString(), '[object Button]');
=======
		assert.isTrue(vnode.properties['disabled']);
>>>>>>> 472791bf
	}
});<|MERGE_RESOLUTION|>--- conflicted
+++ resolved
@@ -42,16 +42,11 @@
 			}
 		});
 		let vnode = button.render();
-<<<<<<< HEAD
-		assert.isUndefined(vnode.properties.disabled);
-=======
 		assert.isFalse(vnode.properties['disabled']);
->>>>>>> 472791bf
 		button.setState({
 			disabled: true
 		});
 		vnode = button.render();
-<<<<<<< HEAD
 		assert.isTrue(vnode.properties.disabled);
 	},
 	'toString()'(this: any) {
@@ -60,8 +55,5 @@
 		}
 		const button = createButton();
 		assert.strictEqual((<any> button).toString(), '[object Button]');
-=======
-		assert.isTrue(vnode.properties['disabled']);
->>>>>>> 472791bf
 	}
 });