--- conflicted
+++ resolved
@@ -50,12 +50,8 @@
     "jsdom": "^9.5.0",
     "sinon": "^1.17.6",
     "tslint": "^5.2.0",
-<<<<<<< HEAD
-    "typescript": "~2.3.2",
+    "typescript": "~2.4.1",
     "intersection-observer": "^0.2.1"
-=======
-    "typescript": "~2.4.1"
->>>>>>> 7b2a1bdc
   },
   "dependencies": {
     "maquette": "~2.5.1",
