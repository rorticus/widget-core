{
  "name": "dojo-widgets",
  "version": "2.0.0-pre",
  "description": "A core widget library for Dojo 2",
  "homepage": "http://dojotoolkit.org",
  "bugs": {
    "url": "https://github.com/dojo/widgets/issues"
  },
  "license": "BSD-3-Clause",
  "main": "main.js",
  "private": true,
  "repository": {
    "type": "git",
    "url": "https://github.com/dojo/widgets.git"
  },
  "scripts": {
    "prepublish": "grunt peerDepInstall",
    "test": "grunt test"
  },
  "peerDependencies": {
    "@reactivex/rxjs": "5.0.0-beta.6",
    "dojo-compose": ">=2.0.0-beta.10",
    "dojo-core": ">=2.0.0-alpha.12",
    "dojo-has": ">=2.0.0-alpha.4",
    "dojo-shim": ">=2.0.0-alpha.4",
<<<<<<< HEAD
=======
    "dojo-stores": ">=2.0.0-alpha.1",
>>>>>>> 52e55e7d
    "immutable": "^3.8.1",
    "maquette": "^2.3.5"
  },
  "devDependencies": {
    "@types/chai": "3.4.*",
    "@types/es6-shim": "0.0.*",
    "@types/glob": "5.0.*",
    "@types/grunt": "0.4.*",
    "@types/jsdom": "2.0.*",
    "codecov.io": "0.1.6",
    "dojo-loader": ">=2.0.0-beta.5",
    "dts-generator": "~1.7.0",
    "glob": "^7.0.6",
    "grunt": "^1.0.1",
    "grunt-contrib-clean": "^1.0.0",
    "grunt-contrib-copy": "^1.0.0",
    "grunt-contrib-stylus": "~1.2.0",
    "grunt-contrib-watch": "^1.0.0",
    "grunt-dojo2": ">=2.0.0-beta.16",
    "grunt-text-replace": "^0.4.0",
    "grunt-ts": "^5.5.1",
    "grunt-tslint": "^3.1.0",
    "grunt-typings": ">=0.1.5",
    "intern": "^3.2.3",
    "istanbul": "^0.4.5",
    "jsdom": "^9.5.0",
    "remap-istanbul": "0.6.4",
    "tslint": "next",
    "typescript": "2.0.2"
  }
}<|MERGE_RESOLUTION|>--- conflicted
+++ resolved
@@ -23,10 +23,7 @@
     "dojo-core": ">=2.0.0-alpha.12",
     "dojo-has": ">=2.0.0-alpha.4",
     "dojo-shim": ">=2.0.0-alpha.4",
-<<<<<<< HEAD
-=======
     "dojo-stores": ">=2.0.0-alpha.1",
->>>>>>> 52e55e7d
     "immutable": "^3.8.1",
     "maquette": "^2.3.5"
   },
